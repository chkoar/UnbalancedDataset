--- conflicted
+++ resolved
@@ -102,16 +102,8 @@
 
     @_deprecate_positional_args
     def __init__(
-<<<<<<< HEAD
-        self,
-        sampling_strategy="auto",
-        n_neighbors=3,
-        kind_sel="all",
-        n_jobs=None,
-=======
         self, *, sampling_strategy="auto", n_neighbors=3, kind_sel="all",
         n_jobs=None
->>>>>>> ffabce01
     ):
         super().__init__(sampling_strategy=sampling_strategy)
         self.n_neighbors = n_neighbors
